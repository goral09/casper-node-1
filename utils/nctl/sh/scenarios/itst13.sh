#!/usr/bin/env bash

source "$NCTL"/sh/scenarios/common/itst.sh

# Exit if any of the commands fail.
set -e

#######################################
# Runs an integration test that tries to simulate
# and verify validator ejection and rejoining.
#
# Arguments:
#   `timeout=XXX` timeout (in seconds) when syncing.
#######################################
function main() {
    log "------------------------------------------------------------"
    log "Starting Scenario: itst13"
    log "------------------------------------------------------------"

    # 0. Wait for network start up
    do_await_genesis_era_to_complete
    # 1. Allow chain to progress
    do_await_era_change
    # 2. Verify all nodes are in sync
    check_network_sync
    # 3. Stop the node
    do_stop_node '5'
    # 4. wait auction_delay + 1
    do_await_era_change '4'
    # 5. Validate eviction occured
    assert_eviction '5'
<<<<<<< HEAD
    # 6. Check for equivocators
    assert_no_equivocators_logs

=======
    # 6. Re-bid & restart node 5
    do_submit_auction_bids "5"
    do_read_lfb_hash "1"
    do_start_node "5" "$LFB_HASH"
    # 7. wait auction_delay + 1
    do_await_era_change "4"
    # 6. Assert that restarted validator is producing blocks.
    assert_node_proposed "5" "180"
>>>>>>> b97618d8
    log "------------------------------------------------------------"
    log "Scenario itst13 complete"
    log "------------------------------------------------------------"
}

# Checks that a validator gets marked as inactive
function check_inactive() {
    local NODE_ID=${1}
    local HEX=$(get_node_public_key_hex_extended "$NODE_ID")
    # In order to pass bash variables into jq you must specify a jq arg.
    # Below the jq arg 'node_hex' is set to $HEX. The query looks at the
    # state of the auction and checks to see if a validator gets marked
    # as inactive. The validator is found via his public key $HEX (node_hex).
    # We return the exit code of the grep to check success.
    nctl-view-chain-auction-info | jq --arg node_hex "$HEX" '.auction_state.bids[] | select(.public_key == $node_hex).bid.inactive' | grep -q 'true'
    return $?
}

# Checks that the current era + 1 contains a nodes 
# public key hex
function is_trusted_validator() {
    local NODE_ID=${1}
    local HEX=$(get_node_public_key_hex_extended "$NODE_ID")
    local ERA=$(check_current_era)
    # Plus 1 to avoid query issue if era switches mid run
    local ERA_PLUS_1=$(expr $ERA + 1)
    # note: tonumber is a must here to prevent jq from being too smart.
    # The jq arg 'era' is set to $ERA_PLUS_1. The query looks to find that
    # the validator is removed from era_validators list. We grep for
    # the public_key_hex to see if the validator is still listed and return
    # the exit code to check success.
    nctl-view-chain-auction-info | jq --arg era "$ERA_PLUS_1" '.auction_state.era_validators[] | select(.era_id == ($era | tonumber))' | grep -q "$HEX"
    return $?
}

function assert_eviction() {
    local NODE_ID=${1}
    log_step "Checking for evicted node-$NODE_ID..."
    while [ "$WAIT_TIME_SEC" != "$SYNC_TIMEOUT_SEC" ]; do
        if ( ! is_trusted_validator "$NODE_ID" ) && ( check_inactive "$NODE_ID" ); then
            log "validator node-$NODE_ID was ejected! [expected]"
            break
        fi

        WAIT_TIME_SEC=$((WAIT_TIME_SEC + 1))

        if [ "$WAIT_TIME_SEC" = "$SYNC_TIMEOUT_SEC" ]; then
            log "ERROR: Time out. Failed to confirm a faulty validator in $SYNC_TIMEOUT_SEC seconds."
            exit 1
        fi
        sleep 1
    done
}

# ----------------------------------------------------------------
# ENTRY POINT
# ----------------------------------------------------------------

unset SYNC_TIMEOUT_SEC
STEP=0

for ARGUMENT in "$@"; do
    KEY=$(echo "$ARGUMENT" | cut -f1 -d=)
    VALUE=$(echo "$ARGUMENT" | cut -f2 -d=)
    case "$KEY" in
        timeout) SYNC_TIMEOUT_SEC=${VALUE} ;;
        *) ;;
    esac
done

SYNC_TIMEOUT_SEC=${SYNC_TIMEOUT_SEC:-"300"}

main<|MERGE_RESOLUTION|>--- conflicted
+++ resolved
@@ -29,20 +29,16 @@
     do_await_era_change '4'
     # 5. Validate eviction occured
     assert_eviction '5'
-<<<<<<< HEAD
-    # 6. Check for equivocators
-    assert_no_equivocators_logs
-
-=======
     # 6. Re-bid & restart node 5
     do_submit_auction_bids "5"
     do_read_lfb_hash "1"
     do_start_node "5" "$LFB_HASH"
     # 7. wait auction_delay + 1
     do_await_era_change "4"
-    # 6. Assert that restarted validator is producing blocks.
+    # 8. Assert that restarted validator is producing blocks.
     assert_node_proposed "5" "180"
->>>>>>> b97618d8
+    # 9. Check for equivocators
+    assert_no_equivocators_logs
     log "------------------------------------------------------------"
     log "Scenario itst13 complete"
     log "------------------------------------------------------------"
