--- conflicted
+++ resolved
@@ -42,11 +42,7 @@
 use super::{consensus::EraId, fetcher::FetchResult, Component};
 use crate::{
     effect::{EffectBuilder, EffectExt, EffectOptionExt, Effects},
-<<<<<<< HEAD
-    types::{Block, BlockByHeight, BlockHash, FinalizedBlock},
-=======
-    types::{ActivationPoint, BlockByHeight, BlockHash, BlockHeader, FinalizedBlock},
->>>>>>> ea0b9338
+    types::{ActivationPoint, Block, BlockByHeight, BlockHash, FinalizedBlock},
     NodeRng,
 };
 use event::BlockByHeightResult;
@@ -160,8 +156,8 @@
         let height = block.height();
         let hash = block.hash();
         trace!(%hash, %height, "downloaded linear chain block.");
-        if block_header.switch_block() && self.should_upgrade(block_header.era_id()) {
-            info!(era = block_header.era_id().0, "shutting down for upgrade");
+        if block.header().switch_block() && self.should_upgrade(block.header().era_id()) {
+            info!(era = block.header().era_id().0, "shutting down for upgrade");
             self.stop_for_upgrade = true;
             return Effects::new();
         }
