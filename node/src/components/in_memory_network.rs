//! Very fast networking component used for testing and simulations.
//!
//! The `InMemoryNetwork` represents a full virtual network with flawless connectivity and delivery
//! by default.
//!
//! # Setup
//!
//! The network itself is managed by a `NetworkController` that can be used to create networking
//! components for nodes. Let's demonstrate this with an example in which we
//!
//! 1. Define a fictional "shouter" component to utilize the network.
//! 2. Create an application (in the form of a reactor) that connects this shouter to an in-memory
//!    network of nodes.
//! 3. Run a test that verifies everything is working.
//!
//! ```rust
//! # #![allow(dead_code)] // FIXME: Remove me
//! # use std::{collections::HashMap, fmt::{self, Formatter, Debug, Display}, ops::AddAssign,
//! #           time::Duration};
//! #
//! # use derive_more::From;
//! # use maplit::hashmap;
<<<<<<< HEAD
//! # use prometheus::Registry;
//! # use rand::Rng;
//! # use tracing::Span;
=======
//! # use rand::{Rng, rngs::OsRng};
>>>>>>> dd884b40
//! #
//! # use casperlabs_node::{components::{Component,
//! #                       in_memory_network::{InMemoryNetwork, NetworkController, NodeId}},
//! #                       effect::{EffectBuilder, EffectExt, Effects,
//! #                       announcements::NetworkAnnouncement, requests::NetworkRequest},
//! #                       reactor::{self, EventQueueHandle, wrap_effects},
//! #                       testing::network::{Network, NetworkedReactor}};
//! #
//! # let mut runtime = tokio::runtime::Runtime::new().unwrap();
//! #
//! // Our network messages are just integers in this example.
//! type Message = u64;
//!
//! // When gossiping, always select exactly two nodes.
//! const TEST_GOSSIP_COUNT: usize = 2;
//!
//! // We will test with three nodes.
//! const TEST_NODE_COUNT: usize = 3;
//! # assert!(TEST_GOSSIP_COUNT < TEST_NODE_COUNT);
//!
//! /// The shouter component. Sends messages across the network and tracks incoming.
//! #[derive(Debug)]
//! struct Shouter {
//!     /// Values we will gossip.
//!     whispers: Vec<Message>,
//!     /// Values we will broadcast.
//!     shouts: Vec<Message>,
//!     /// Values we received.
//!     received: Vec<(NodeId, Message)>,
//! }
//!
//! impl Shouter {
//!     /// Returns the totals of each message value received. Used for verification in testing.
//!     fn count_messages(&self) -> HashMap<Message, usize> {
//!         let mut totals = HashMap::<Message, usize>::new();
//!
//!         for (_node_id, message) in &self.received {
//!             totals.entry(*message).or_default().add_assign(1);
//!         }
//!
//!         totals
//!     }
//! }
//!
//! #[derive(Debug, From)]
//! enum ShouterEvent<NodeId, Message> {
//!     #[from]
//!     // We received a new message via the network.
//!     Net(NetworkAnnouncement<NodeId, Message>),
//!     // Ready to send another message.
//!     #[from]
//!     ReadyToSend,
//! }
//!
//! impl Shouter {
//!     /// Creates a new shouter.
//!     fn new<REv: Send, I: 'static, P: 'static>(effect_builder: EffectBuilder<REv>)
//!             -> (Self, Effects<ShouterEvent<I, P>>) {
//!         (Shouter {
//!             whispers: Vec::new(),
//!             shouts: Vec::new(),
//!             received: Vec::new(),
//!         }, effect_builder.immediately().event(|_| ShouterEvent::ReadyToSend))
//!     }
//! }
//!
//! // Besides its own events, the shouter is capable of receiving network messages.
//! impl<REv> Component<REv> for Shouter
//!     where REv: From<NetworkRequest<NodeId, Message>> + Send
//! {
//!     type Event = ShouterEvent<NodeId, Message>;
//!
//!     fn handle_event<R: Rng + ?Sized>(&mut self,
//!                                      effect_builder: EffectBuilder<REv>,
//!                                      _rng: &mut R,
//!                                      event: Self::Event
//!     ) -> Effects<Self::Event> {
//!         match event {
//!             ShouterEvent::Net(NetworkAnnouncement::MessageReceived { sender, payload }) => {
//!                 // Record the message we received.
//!                 self.received.push((sender, payload));
//!                 Effects::new()
//!             }
//!             ShouterEvent::ReadyToSend => {
//!                 // If we need to whisper something, do so.
//!                 if let Some(msg) = self.whispers.pop() {
//!                     return effect_builder.gossip_message(msg,
//!                                                          TEST_GOSSIP_COUNT,
//!                                                          Default::default())
//!                         .event(|_| ShouterEvent::ReadyToSend);
//!                 }
//!                 // Shouts get broadcast.
//!                 if let Some(msg) = self.shouts.pop() {
//!                     return effect_builder.broadcast_message(msg)
//!                         .event(|_| ShouterEvent::ReadyToSend);
//!                 }
//!                 Effects::new()
//!             }
//!         }
//!     }
//! }
//!
//! /// The reactor ties the shouter component to a network.
//! #[derive(Debug)]
//! struct Reactor {
//!     /// The connection to the internal network.
//!     net: InMemoryNetwork<u64>,
//!     /// Local shouter instance.
//!     shouter: Shouter,
//! }
//!
//! /// Reactor event
//! #[derive(Debug, From)]
//! enum Event {
//!    /// Asked to perform a network action.
//!    #[from]
//!    Request(NetworkRequest<NodeId, Message>),
//!    /// Event for the shouter.
//!    #[from]
//!    Shouter(ShouterEvent<NodeId, Message>),
//!    /// Notified of some network event.
//!    #[from]
//!    Announcement(NetworkAnnouncement<NodeId, Message>)
//! };
//! #
//! # impl Display for Event {
//! #   fn fmt(&self, fmt: &mut Formatter<'_>) -> fmt::Result {
//! #       Debug::fmt(self, fmt)
//! #   }
//! # }
//! #
//! # impl<I, P> Display for ShouterEvent<I, P>
//! #     where I: Debug,
//! #           P: Debug
//! # {
//! #   fn fmt(&self, fmt: &mut Formatter<'_>) -> fmt::Result {
//! #       Debug::fmt(self, fmt)
//! #   }
//! # }
//!
//! impl reactor::Reactor for Reactor {
//!     type Event = Event;
//!     type Config = ();
//!     type Error = anyhow::Error;
//!
<<<<<<< HEAD
//!     fn new(_cfg: Self::Config,
//!            _registry: &Registry,
//!            event_queue: EventQueueHandle<Self::Event>,
//!            _span: &Span
//!     ) -> Result<(Self, Effects<Self::Event>), Self::Error> {
=======
//!     fn new<R: Rng + ?Sized>(_cfg: Self::Config,
//!            event_queue: EventQueueHandle<Self::Event>,
//!            rng: &mut R,
//!     ) -> Result<(Self, Effects<Self::Event>), ()> {
>>>>>>> dd884b40
//!         let effect_builder = EffectBuilder::new(event_queue);
//!         let (shouter, shouter_effect) = Shouter::new(effect_builder);
//!
//!         Ok((Reactor {
//!             net: NetworkController::create_node(event_queue, rng),
//!             shouter,
//!         }, wrap_effects(From::from, shouter_effect)))
//!     }
//!
//!     fn dispatch_event<R: Rng + ?Sized>(&mut self,
//!                       effect_builder: EffectBuilder<Event>,
//!                       rng: &mut R,
//!                       event: Event
//!     ) -> Effects<Event> {
//!          match event {
//!              Event::Announcement(anc) => { wrap_effects(From::from,
//!                  self.shouter.handle_event(effect_builder, rng, anc.into())
//!              )}
//!              Event::Request(req) => { wrap_effects(From::from,
//!                  self.net.handle_event(effect_builder, rng, req.into())
//!              )}
//!              Event::Shouter(ev) => { wrap_effects(From::from,
//!                  self.shouter.handle_event(effect_builder, rng, ev)
//!              )}
//!          }
//!     }
//! }
//!
//! impl NetworkedReactor for Reactor {
//!   type NodeId = NodeId;
//!
//!   fn node_id(&self) -> NodeId {
//!       self.net.node_id()
//!   }
//! }
//!
//! // We can finally run the tests:
//!
//! # // We need to be inside a tokio runtime to execute `async` code.
//! # runtime.block_on(async move {
//! #
//! // Create a new network controller that manages the network itself. This will register the
//! // network controller on the current thread and allow initialization functions to find it.
//! NetworkController::<Message>::create_active();
//!
//! // We can now create the network of nodes, using the `testing::Network` and insert three nodes.
//! // Each node is given some data to send.
//! let mut rng = OsRng;
//! let mut net = Network::<Reactor>::new();
//! let (id1, n1) = net.add_node(&mut rng).await.unwrap();
//! n1.reactor_mut().shouter.shouts.push(1);
//! n1.reactor_mut().shouter.shouts.push(2);
//! n1.reactor_mut().shouter.whispers.push(3);
//! n1.reactor_mut().shouter.whispers.push(4);
//!
//! let (id2, n2) = net.add_node(&mut rng).await.unwrap();
//! n2.reactor_mut().shouter.shouts.push(6);
//! n2.reactor_mut().shouter.whispers.push(4);
//!
//! let (id3, n3) = net.add_node(&mut rng).await.unwrap();
//! n3.reactor_mut().shouter.whispers.push(8);
//! n3.reactor_mut().shouter.shouts.push(1);
//!
//! net.settle(&mut rng, Duration::from_secs(1)).await;
//! assert_eq!(net.nodes().len(), TEST_NODE_COUNT);
//!
//! let mut global_count = HashMap::<Message, usize>::new();
//! for node_id in &[id1, id2, id3] {
//!     let totals = net.nodes()[node_id].reactor().shouter.count_messages();
//!
//!     // The broadcast values should be the same for each node:
//!     assert_eq!(totals[&1], 2);
//!     assert_eq!(totals[&2], 1);
//!     assert_eq!(totals[&6], 1);
//!
//!     // Add values to global_count count.
//!     for (val, count) in totals.into_iter() {
//!         global_count.entry(val).or_default().add_assign(count);
//!     }
//! }
//!
//! assert_eq!(global_count, hashmap!{
//!     1 => 2 * TEST_NODE_COUNT,
//!     2 => TEST_NODE_COUNT,
//!     3 => TEST_GOSSIP_COUNT,
//!     4 => 2 * TEST_GOSSIP_COUNT,
//!     6 => TEST_NODE_COUNT,
//!     8 => TEST_GOSSIP_COUNT,
//! });
//!
//! // It's good form to remove the active network.
//! NetworkController::<Message>::remove_active();
//!
//! # }); // end of tokio::block_on
//! ```

use std::{
    any::Any,
    collections::{HashMap, HashSet},
    fmt::Display,
    sync::{Arc, Mutex, RwLock},
};

use lazy_static::lazy_static;
use rand::{seq::IteratorRandom, Rng};
use tokio::sync::mpsc::{self, error::SendError};
use tracing::{debug, error, info, warn};

use crate::{
    components::Component,
    effect::{
        announcements::NetworkAnnouncement, requests::NetworkRequest, EffectBuilder, EffectExt,
        Effects,
    },
    reactor::{EventQueueHandle, QueueKind},
};

type Network<P> = Arc<RwLock<HashMap<NodeId, mpsc::UnboundedSender<(NodeId, P)>>>>;

/// The node ID type used by the in-memory network.
pub type NodeId = u64;

lazy_static! {
    /// The currently active network as a thread local.
    ///
    /// The type is dynamic, every network can be of a distinct type when the payload `P` differs.
    static ref ACTIVE_NETWORK: Mutex<Option<Box<dyn Any + Send + Sync>>> = Mutex::new(None);
}

/// The network controller is used to control the network topology (e.g. adding and removing nodes).
#[derive(Debug, Default)]
pub struct NetworkController<P> {
    /// Channels for network communication.
    nodes: Network<P>,
}

impl<P> NetworkController<P>
where
    P: 'static + Send,
{
    /// Create a new, empty network.
    fn new() -> Self {
        NetworkController {
            nodes: Default::default(),
        }
    }

    /// Creates a new, empty network controller and sets it as active.
    ///
    /// # Panics
    ///
    /// Panics if the internal lock has been poisoned.
    pub fn create_active() {
        ACTIVE_NETWORK
            .lock()
            .expect("active network lock has been poisoned")
            .replace(Box::new(Self::new()));
    }

    /// Removes the active network.
    ///
    /// # Panics
    ///
    /// Panics if the internal lock has been poisoned, a network with the wrong type of message was
    /// removed or if there was no network at at all.
    pub fn remove_active() {
        assert!(
            ACTIVE_NETWORK
                .lock()
                .expect("active network lock has been poisoned")
                .take()
                .expect("tried to remove non-existant network")
                .is::<Self>(),
            "removed network was of wrong type"
        );
    }

    /// Creates an in-memory network component on the active network.
    ///
    /// # Panics
    ///
    /// Panics if the internal lock has been poisoned, there is no active network or the active
    /// network is not of the correct message type.
    pub fn create_node<REv, R>(
        event_queue: EventQueueHandle<REv>,
        rng: &mut R,
    ) -> InMemoryNetwork<P>
    where
        R: Rng + ?Sized,
        REv: From<NetworkAnnouncement<NodeId, P>> + Send,
    {
        ACTIVE_NETWORK
            .lock()
            .expect("active network lock has been poisoned")
            .as_mut()
            .expect("tried to create node without active network set")
            .downcast_mut::<Self>()
            .expect("active network has wrong message type")
            .create_node_local(event_queue, rng)
    }

    /// Creates a new networking node with a random node ID.
    ///
    /// Returns the already connected new networking component for new node.
    pub(crate) fn create_node_local<REv, R>(
        &self,
        event_queue: EventQueueHandle<REv>,
        rng: &mut R,
    ) -> InMemoryNetwork<P>
    where
        R: Rng + ?Sized,
        REv: From<NetworkAnnouncement<NodeId, P>> + Send,
    {
        InMemoryNetwork::new(event_queue, rng.gen(), self.nodes.clone())
    }
}

/// Networking component connected to an in-memory network.
#[derive(Debug)]
pub struct InMemoryNetwork<P> {
    /// Our node id.
    node_id: NodeId,

    /// The nodes map, contains the incoming channel for each virtual node.
    nodes: Network<P>,
}

impl<P> InMemoryNetwork<P>
where
    P: 'static + Send,
{
    fn new<REv>(event_queue: EventQueueHandle<REv>, node_id: NodeId, nodes: Network<P>) -> Self
    where
        REv: From<NetworkAnnouncement<NodeId, P>> + Send,
    {
        let (sender, receiver) = mpsc::unbounded_channel();

        // Sanity check, ensure that we do not create duplicate nodes.
        {
            let mut nodes_write = nodes.write().expect("network lock poisoned");
            assert!(!nodes_write.contains_key(&node_id));
            nodes_write.insert(node_id, sender);
        }

        tokio::spawn(receiver_task(event_queue, receiver));

        InMemoryNetwork { node_id, nodes }
    }

    /// Returns this node's ID.
    #[inline]
    pub fn node_id(&self) -> NodeId {
        self.node_id
    }
}

impl<P> InMemoryNetwork<P>
where
    P: Display,
{
    /// Internal helper, sends a payload to a node, ignoring but logging all errors.
    fn send(
        &self,
        nodes: &HashMap<NodeId, mpsc::UnboundedSender<(NodeId, P)>>,
        dest: NodeId,
        payload: P,
    ) {
        match nodes.get(&dest) {
            Some(sender) => {
                if let Err(SendError((_, msg))) = sender.send((self.node_id, payload)) {
                    warn!(%dest, %msg, "could not send message (send error)");

                    // We do nothing else, the message is just dropped.
                }
            }
            None => info!(%dest, %payload, "dropping message to non-existant recipient"),
        }
    }
}

impl<P, REv> Component<REv> for InMemoryNetwork<P>
where
    P: Display + Clone,
{
    type Event = NetworkRequest<NodeId, P>;

    fn handle_event<R: Rng + ?Sized>(
        &mut self,
        _effect_builder: EffectBuilder<REv>,
        rng: &mut R,
        event: Self::Event,
    ) -> Effects<Self::Event> {
        match event {
            NetworkRequest::SendMessage {
                dest,
                payload,
                responder,
            } => {
                if let Ok(guard) = self.nodes.read() {
                    self.send(&guard, dest, payload);
                } else {
                    error!("network lock has been poisoned")
                };

                responder.respond(()).ignore()
            }
            NetworkRequest::Broadcast { payload, responder } => {
                if let Ok(guard) = self.nodes.read() {
                    for dest in guard.keys() {
                        self.send(&guard, *dest, payload.clone());
                    }
                } else {
                    error!("network lock has been poisoned")
                };

                responder.respond(()).ignore()
            }
            NetworkRequest::Gossip {
                payload,
                count,
                exclude,
                responder,
            } => {
                if let Ok(guard) = self.nodes.read() {
                    let chosen: HashSet<_> = guard
                        .keys()
                        .filter(|k| !exclude.contains(k))
                        .cloned()
                        .choose_multiple(rng, count)
                        .into_iter()
                        .collect();
                    // Not terribly efficient, but will always get us the maximum amount of nodes.
                    for &dest in chosen.iter() {
                        self.send(&guard, dest, payload.clone());
                    }
                    responder.respond(chosen).ignore()
                } else {
                    error!("network lock has been poisoned");
                    responder.respond(Default::default()).ignore()
                }
            }
        }
    }
}

async fn receiver_task<REv, P>(
    event_queue: EventQueueHandle<REv>,
    mut receiver: mpsc::UnboundedReceiver<(NodeId, P)>,
) where
    REv: From<NetworkAnnouncement<NodeId, P>>,
    P: 'static + Send,
{
    while let Some((sender, payload)) = receiver.recv().await {
        let announce = NetworkAnnouncement::MessageReceived { sender, payload };

        event_queue
            .schedule(announce, QueueKind::NetworkIncoming)
            .await;
    }

    debug!("receiver shutting down")
}<|MERGE_RESOLUTION|>--- conflicted
+++ resolved
@@ -20,13 +20,8 @@
 //! #
 //! # use derive_more::From;
 //! # use maplit::hashmap;
-<<<<<<< HEAD
 //! # use prometheus::Registry;
-//! # use rand::Rng;
-//! # use tracing::Span;
-=======
 //! # use rand::{Rng, rngs::OsRng};
->>>>>>> dd884b40
 //! #
 //! # use casperlabs_node::{components::{Component,
 //! #                       in_memory_network::{InMemoryNetwork, NetworkController, NodeId}},
@@ -172,18 +167,12 @@
 //!     type Config = ();
 //!     type Error = anyhow::Error;
 //!
-<<<<<<< HEAD
-//!     fn new(_cfg: Self::Config,
+//!     fn new<R: Rng + ?Sized>(
+//!            _cfg: Self::Config,
 //!            _registry: &Registry,
 //!            event_queue: EventQueueHandle<Self::Event>,
-//!            _span: &Span
-//!     ) -> Result<(Self, Effects<Self::Event>), Self::Error> {
-=======
-//!     fn new<R: Rng + ?Sized>(_cfg: Self::Config,
-//!            event_queue: EventQueueHandle<Self::Event>,
 //!            rng: &mut R,
-//!     ) -> Result<(Self, Effects<Self::Event>), ()> {
->>>>>>> dd884b40
+//!     ) -> Result<(Self, Effects<Self::Event>), anyhow::Error> {
 //!         let effect_builder = EffectBuilder::new(event_queue);
 //!         let (shouter, shouter_effect) = Shouter::new(effect_builder);
 //!
